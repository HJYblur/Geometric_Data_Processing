import bpy
import mathutils
import bmesh

from .iterative_closest_point import *


class ObjectICPRegistration(bpy.types.Operator):
    bl_idname = "object.icp_rigid_registration"
    bl_label = "Rigid Registration with ICP"
    bl_options = {'REGISTER', 'UNDO'}

    # Input parameters
    bpy.types.WindowManager.rigid_registration_destination = bpy.props.PointerProperty(
        name="Destination", description="Destination mesh for rigid registration procedure",
        type=bpy.types.Object,
        poll=lambda _, obj: obj.type == 'MESH'
    )
    iterations: bpy.props.IntProperty(
        name="Iterations", description="Maximum number of iterations",
        min=1, max=100, default=10
    )
    epsilon: bpy.props.FloatProperty(
        name="ε", description="Minimum distance, below which the mesh is considered converged",
        min=0.0, step=0.005, max=0.05, default=0.01
    )
    k: bpy.props.FloatProperty(
        name="k", description="Point-pairs greater than k times the median distance apart are disregarded",
        min=0.1, step=0.01, max=5.0, default=2.0
    )
    num_points: bpy.props.IntProperty(
        name="# of Points", description="Maximum number of points to sample from the meshed for registration",
        min=1, step=1, default=500
    )
    distance_metric: bpy.props.EnumProperty(
        name="Distance Metric", description="Strategy to use when determining the optimal transformation",
        items=[
            ('POINT_TO_POINT', "Point-to-Point", ""),
            ('POINT_TO_PLANE', "Point-to-Plane", ""),
        ]
    )
    p: bpy.props.EnumProperty(
        name="Culling Scheme", description="The way to calculate the distance when culling",
        items=[
            ("1", "One", ""),
            ("2", "Two", ""),
            ("inf", "Inf", ""),
        ]
    )
    sampling_method: bpy.props.EnumProperty(
        name="Sampling Method", description="The way to sample the points from the target mesh",
        items=[
            ("random", "Random", ""),
            ("farthest_point", "Farthest Point", ""),
            ("normal_space", "Normal Space", ""),
        ]
    )
    matching_metric: bpy.props.EnumProperty(
        name="Matching Metric",
        description="The way to match the points from the source and target mesh",
        items=[
            ("euclid", "Euclidean", ""),
            ("normals", "Normals", "")
        ]
    )

    matching_method: bpy.props.EnumProperty(
        name="Matching Method", description="The way to match the points from the source and target mesh",
        items=[
            ("kdtree", "KDTree", ""),
            ("brute_force", "Brute Force", ""),
        ]
    )


    # Output parameters
    status: bpy.props.StringProperty(
        name="Registration Status", default="Status not set"
    )

    mse: bpy.props.StringProperty(
        name="Mean Squared Error", default="Not calculated"
    )
    hausdorff_distance: bpy.props.StringProperty(
        name="Hausdorff Distance", default="Not calculated"
    )

    @classmethod
    def poll(self, context):
        meshes = [obj for obj in context.view_layer.objects if obj.type == 'MESH']
        # Rigid registration is only available when a mesh is selected and more than one mesh is in the scene
        return (
                context.view_layer.objects.active.type == 'MESH' and
                len(meshes) > 1
        )

    def invoke(self, context, event):

        # This chooses a sensible default for the destination (any mesh other than the source)
        if context.window_manager.rigid_registration_destination is None:
            meshes = [obj for obj in context.view_layer.objects if obj.type == 'MESH']
            other_meshes = [m for m in meshes if m is not context.view_layer.objects.active]
            context.window_manager.rigid_registration_destination = other_meshes[-1]

        return self.execute(context)

    def execute(self, context):

        source_object = context.view_layer.objects.active
        destination_object = context.window_manager.rigid_registration_destination

        # Make sure a target is chosen
        if destination_object is None:
            return {'FINISHED'}

        # Produce BMesh types to work with
        source, destination = bmesh.new(), bmesh.new()
        source.from_mesh(source_object.data), destination.from_mesh(destination_object.data)

        # World transformations must be included in both meshes (we're not working in object-space)
        source.transform(source_object.matrix_world), destination.transform(destination_object.matrix_world)

        # Find a transformation for the source mesh
        try:
            # We call your implementation here!
            transformations = iterative_closest_point_registration(
                source, destination,
                self.k, self.num_points,
                self.iterations, self.epsilon,
                self.distance_metric,
                # TODO: Any additional configuration options you add can be passed in here
                p_norms = self.p,
                sampling_method = self.sampling_method,
                matching_method = self.matching_method,
                matching_metric = self.matching_metric,
            )
        except Exception as error:
            self.report({'WARNING'}, f"Rigid registration failed with error '{error}'")
            return {'CANCELLED'}

        # Determine if convergence was reached
        converged = len(transformations) < self.iterations
        self.status = (f"Converged in {len(transformations)} iterations" if converged
                       else f"Failed to converge after {self.iterations} iterations")

        # Apply the transformation to the source
        # This is done in world-space, leaving the mesh's coordinate space untouched
        source_object.matrix_world = net_transformation(transformations) @ source_object.matrix_world
        source_object.data.update()

        # BONUS: You could do more with this list of transformations; producing an animation for example!
        source_after = bmesh.new()
        source_after.from_mesh(source_object.data)
        source_after.transform(source_object.matrix_world)
        # Calculate the MSE and Hausdorff distance
        mse_value = calculate_mse(source_after, destination)
        hausdorff_value = calculate_hausdorff_distance(source_after, destination)
        # Update the properties with the calculated values
<<<<<<< HEAD
        self.mse = f"{mse_value:.6f}"
        self.hausdorff_distance = f"{hausdorff_value:.6f}"
=======
        self.mse = f"{mse_value:.2f}"
        self.hausdorff_distance = f"{hausdorff_value:.2f}"
>>>>>>> 65cdf291
        return {'FINISHED'}

    def draw_enum_pair(self, layout, label, prop_name):
        row = layout.row()
        split = row.split(factor=0.6)
        split.label(text=label)
        split.prop(self, prop_name, text="")

    def draw(self, context):
        layout = self.layout

        # Hint to select an object
        if context.window_manager.rigid_registration_destination is None:
            layout.label(text="Select a destination for registration")

        # Object selection
        row = layout.row(align=True)
        row.prop(context.view_layer.objects, 'active', text="", expand=True, emboss=False)
        row.label(icon='RIGHTARROW')
        row.prop(context.window_manager, 'rigid_registration_destination', text="", expand=True)
        layout.separator()

        # Convergence parameters
        row = layout.row(align=True)
        row.prop(self, 'iterations')
        row.separator()
        row.prop(self, 'epsilon')
        layout.separator()

        # Other hyperparameters
        box = layout.box()
        box.label(text="Hyperparameters")
        self.draw_enum_pair( box,"Point Rejection Coefficient", "k")
        self.draw_enum_pair(box, "Number of Points", "num_points")
        self.draw_enum_pair(box, "Distance Metric","distance_metric")
        self.draw_enum_pair(box, "Culling Scheme", "p")
        self.draw_enum_pair(box, "Sampling Method", 'sampling_method')
        self.draw_enum_pair(box, "Matching Metric", 'matching_metric')
        if self.matching_metric == "euclid":
            self.draw_enum_pair(box, "Matching Method", 'matching_method')
        else:
            row = box.row()
            row.enabled = False
            split = row.split(factor=0.6)
            split.label(text="Matching Method")
            split.prop(self, "matching_method", text="")

        layout.separator()

        # TODO: If you add more features to your ICP implementation, you can provide UI to configure them

        layout.prop(self, 'status', text="Status", emboss=False)
<<<<<<< HEAD
        layout.prop(self, 'mse', text="Mean Squared Error", emboss=False)
        layout.prop(self, 'hausdorff_distance', text="Hausdorff Distance", emboss=False)
=======
        row = layout.row()
        split = row.split(factor=0.6)
        split.label(text="Mean Squared Error")
        split.label(text=self.mse)

        row = layout.row()
        split = row.split(factor=0.6)
        split.label(text="Hausdorff Distance")
        split.label(text=self.hausdorff_distance)

>>>>>>> 65cdf291

    @staticmethod
    def menu_func(menu, context):
        menu.layout.operator(ObjectICPRegistration.bl_idname)

    @classmethod
    def register(cls):
        # Add a menu item ('Layout -> Object -> Rigid Registration with ICP')
        bpy.types.VIEW3D_MT_object.append(cls.menu_func)<|MERGE_RESOLUTION|>--- conflicted
+++ resolved
@@ -8,98 +8,110 @@
 class ObjectICPRegistration(bpy.types.Operator):
     bl_idname = "object.icp_rigid_registration"
     bl_label = "Rigid Registration with ICP"
-    bl_options = {'REGISTER', 'UNDO'}
+    bl_options = {"REGISTER", "UNDO"}
 
     # Input parameters
     bpy.types.WindowManager.rigid_registration_destination = bpy.props.PointerProperty(
-        name="Destination", description="Destination mesh for rigid registration procedure",
+        name="Destination",
+        description="Destination mesh for rigid registration procedure",
         type=bpy.types.Object,
-        poll=lambda _, obj: obj.type == 'MESH'
+        poll=lambda _, obj: obj.type == "MESH",
     )
     iterations: bpy.props.IntProperty(
-        name="Iterations", description="Maximum number of iterations",
-        min=1, max=100, default=10
+        name="Iterations",
+        description="Maximum number of iterations",
+        min=1,
+        max=100,
+        default=10,
     )
     epsilon: bpy.props.FloatProperty(
-        name="ε", description="Minimum distance, below which the mesh is considered converged",
-        min=0.0, step=0.005, max=0.05, default=0.01
+        name="ε",
+        description="Minimum distance, below which the mesh is considered converged",
+        min=0.0,
+        step=0.005,
+        max=0.05,
+        default=0.01,
     )
     k: bpy.props.FloatProperty(
-        name="k", description="Point-pairs greater than k times the median distance apart are disregarded",
-        min=0.1, step=0.01, max=5.0, default=2.0
+        name="k",
+        description="Point-pairs greater than k times the median distance apart are disregarded",
+        min=0.1,
+        step=0.01,
+        max=5.0,
+        default=2.0,
     )
     num_points: bpy.props.IntProperty(
-        name="# of Points", description="Maximum number of points to sample from the meshed for registration",
-        min=1, step=1, default=500
+        name="# of Points",
+        description="Maximum number of points to sample from the meshed for registration",
+        min=1,
+        step=1,
+        default=500,
     )
     distance_metric: bpy.props.EnumProperty(
-        name="Distance Metric", description="Strategy to use when determining the optimal transformation",
-        items=[
-            ('POINT_TO_POINT', "Point-to-Point", ""),
-            ('POINT_TO_PLANE', "Point-to-Plane", ""),
-        ]
+        name="Distance Metric",
+        description="Strategy to use when determining the optimal transformation",
+        items=[
+            ("POINT_TO_POINT", "Point-to-Point", ""),
+            ("POINT_TO_PLANE", "Point-to-Plane", ""),
+        ],
     )
     p: bpy.props.EnumProperty(
-        name="Culling Scheme", description="The way to calculate the distance when culling",
+        name="Culling Scheme",
+        description="The way to calculate the distance when culling",
         items=[
             ("1", "One", ""),
             ("2", "Two", ""),
             ("inf", "Inf", ""),
-        ]
+        ],
     )
     sampling_method: bpy.props.EnumProperty(
-        name="Sampling Method", description="The way to sample the points from the target mesh",
+        name="Sampling Method",
+        description="The way to sample the points from the target mesh",
         items=[
             ("random", "Random", ""),
             ("farthest_point", "Farthest Point", ""),
             ("normal_space", "Normal Space", ""),
-        ]
+        ],
     )
     matching_metric: bpy.props.EnumProperty(
         name="Matching Metric",
         description="The way to match the points from the source and target mesh",
-        items=[
-            ("euclid", "Euclidean", ""),
-            ("normals", "Normals", "")
-        ]
+        items=[("euclid", "Euclidean", ""), ("normals", "Normals", "")],
     )
 
     matching_method: bpy.props.EnumProperty(
-        name="Matching Method", description="The way to match the points from the source and target mesh",
+        name="Matching Method",
+        description="The way to match the points from the source and target mesh",
         items=[
             ("kdtree", "KDTree", ""),
             ("brute_force", "Brute Force", ""),
-        ]
-    )
-
+        ],
+    )
 
     # Output parameters
     status: bpy.props.StringProperty(
         name="Registration Status", default="Status not set"
     )
 
-    mse: bpy.props.StringProperty(
-        name="Mean Squared Error", default="Not calculated"
-    )
+    mse: bpy.props.StringProperty(name="Mean Squared Error", default="Not calculated")
     hausdorff_distance: bpy.props.StringProperty(
         name="Hausdorff Distance", default="Not calculated"
     )
 
     @classmethod
     def poll(self, context):
-        meshes = [obj for obj in context.view_layer.objects if obj.type == 'MESH']
+        meshes = [obj for obj in context.view_layer.objects if obj.type == "MESH"]
         # Rigid registration is only available when a mesh is selected and more than one mesh is in the scene
-        return (
-                context.view_layer.objects.active.type == 'MESH' and
-                len(meshes) > 1
-        )
+        return context.view_layer.objects.active.type == "MESH" and len(meshes) > 1
 
     def invoke(self, context, event):
 
         # This chooses a sensible default for the destination (any mesh other than the source)
         if context.window_manager.rigid_registration_destination is None:
-            meshes = [obj for obj in context.view_layer.objects if obj.type == 'MESH']
-            other_meshes = [m for m in meshes if m is not context.view_layer.objects.active]
+            meshes = [obj for obj in context.view_layer.objects if obj.type == "MESH"]
+            other_meshes = [
+                m for m in meshes if m is not context.view_layer.objects.active
+            ]
             context.window_manager.rigid_registration_destination = other_meshes[-1]
 
         return self.execute(context)
@@ -111,41 +123,53 @@
 
         # Make sure a target is chosen
         if destination_object is None:
-            return {'FINISHED'}
+            return {"FINISHED"}
 
         # Produce BMesh types to work with
         source, destination = bmesh.new(), bmesh.new()
-        source.from_mesh(source_object.data), destination.from_mesh(destination_object.data)
+        source.from_mesh(source_object.data), destination.from_mesh(
+            destination_object.data
+        )
 
         # World transformations must be included in both meshes (we're not working in object-space)
-        source.transform(source_object.matrix_world), destination.transform(destination_object.matrix_world)
+        source.transform(source_object.matrix_world), destination.transform(
+            destination_object.matrix_world
+        )
 
         # Find a transformation for the source mesh
         try:
             # We call your implementation here!
             transformations = iterative_closest_point_registration(
-                source, destination,
-                self.k, self.num_points,
-                self.iterations, self.epsilon,
+                source,
+                destination,
+                self.k,
+                self.num_points,
+                self.iterations,
+                self.epsilon,
                 self.distance_metric,
                 # TODO: Any additional configuration options you add can be passed in here
-                p_norms = self.p,
-                sampling_method = self.sampling_method,
-                matching_method = self.matching_method,
-                matching_metric = self.matching_metric,
+                p_norms=self.p,
+                sampling_method=self.sampling_method,
+                matching_method=self.matching_method,
+                matching_metric=self.matching_metric,
             )
         except Exception as error:
-            self.report({'WARNING'}, f"Rigid registration failed with error '{error}'")
-            return {'CANCELLED'}
+            self.report({"WARNING"}, f"Rigid registration failed with error '{error}'")
+            return {"CANCELLED"}
 
         # Determine if convergence was reached
         converged = len(transformations) < self.iterations
-        self.status = (f"Converged in {len(transformations)} iterations" if converged
-                       else f"Failed to converge after {self.iterations} iterations")
+        self.status = (
+            f"Converged in {len(transformations)} iterations"
+            if converged
+            else f"Failed to converge after {self.iterations} iterations"
+        )
 
         # Apply the transformation to the source
         # This is done in world-space, leaving the mesh's coordinate space untouched
-        source_object.matrix_world = net_transformation(transformations) @ source_object.matrix_world
+        source_object.matrix_world = (
+            net_transformation(transformations) @ source_object.matrix_world
+        )
         source_object.data.update()
 
         # BONUS: You could do more with this list of transformations; producing an animation for example!
@@ -156,14 +180,9 @@
         mse_value = calculate_mse(source_after, destination)
         hausdorff_value = calculate_hausdorff_distance(source_after, destination)
         # Update the properties with the calculated values
-<<<<<<< HEAD
-        self.mse = f"{mse_value:.6f}"
-        self.hausdorff_distance = f"{hausdorff_value:.6f}"
-=======
         self.mse = f"{mse_value:.2f}"
         self.hausdorff_distance = f"{hausdorff_value:.2f}"
->>>>>>> 65cdf291
-        return {'FINISHED'}
+        return {"FINISHED"}
 
     def draw_enum_pair(self, layout, label, prop_name):
         row = layout.row()
@@ -180,29 +199,36 @@
 
         # Object selection
         row = layout.row(align=True)
-        row.prop(context.view_layer.objects, 'active', text="", expand=True, emboss=False)
-        row.label(icon='RIGHTARROW')
-        row.prop(context.window_manager, 'rigid_registration_destination', text="", expand=True)
+        row.prop(
+            context.view_layer.objects, "active", text="", expand=True, emboss=False
+        )
+        row.label(icon="RIGHTARROW")
+        row.prop(
+            context.window_manager,
+            "rigid_registration_destination",
+            text="",
+            expand=True,
+        )
         layout.separator()
 
         # Convergence parameters
         row = layout.row(align=True)
-        row.prop(self, 'iterations')
+        row.prop(self, "iterations")
         row.separator()
-        row.prop(self, 'epsilon')
+        row.prop(self, "epsilon")
         layout.separator()
 
         # Other hyperparameters
         box = layout.box()
         box.label(text="Hyperparameters")
-        self.draw_enum_pair( box,"Point Rejection Coefficient", "k")
+        self.draw_enum_pair(box, "Point Rejection Coefficient", "k")
         self.draw_enum_pair(box, "Number of Points", "num_points")
-        self.draw_enum_pair(box, "Distance Metric","distance_metric")
+        self.draw_enum_pair(box, "Distance Metric", "distance_metric")
         self.draw_enum_pair(box, "Culling Scheme", "p")
-        self.draw_enum_pair(box, "Sampling Method", 'sampling_method')
-        self.draw_enum_pair(box, "Matching Metric", 'matching_metric')
+        self.draw_enum_pair(box, "Sampling Method", "sampling_method")
+        self.draw_enum_pair(box, "Matching Metric", "matching_metric")
         if self.matching_metric == "euclid":
-            self.draw_enum_pair(box, "Matching Method", 'matching_method')
+            self.draw_enum_pair(box, "Matching Method", "matching_method")
         else:
             row = box.row()
             row.enabled = False
@@ -214,11 +240,7 @@
 
         # TODO: If you add more features to your ICP implementation, you can provide UI to configure them
 
-        layout.prop(self, 'status', text="Status", emboss=False)
-<<<<<<< HEAD
-        layout.prop(self, 'mse', text="Mean Squared Error", emboss=False)
-        layout.prop(self, 'hausdorff_distance', text="Hausdorff Distance", emboss=False)
-=======
+        layout.prop(self, "status", text="Status", emboss=False)
         row = layout.row()
         split = row.split(factor=0.6)
         split.label(text="Mean Squared Error")
@@ -229,8 +251,6 @@
         split.label(text="Hausdorff Distance")
         split.label(text=self.hausdorff_distance)
 
->>>>>>> 65cdf291
-
     @staticmethod
     def menu_func(menu, context):
         menu.layout.operator(ObjectICPRegistration.bl_idname)
